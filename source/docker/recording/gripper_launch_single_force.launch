<?xml version="1.0"?>
<launch>

  <!-- ZED SETTINGS -->
  <arg name="zed_grab_rate"  default="25"/>
  <arg name="zed_imu_sync"   default="true"/>
  <arg name="zed_sync_mode"  default="2"/>

  <!-- DIGIT SETTINGS -->
<<<<<<< HEAD
  <arg name="digit_left_id"  default="D21235"/>
  <arg name="digit_right_id" default="D21228"/>
  <arg name="digit_rate"     default="30"/>
=======
  <arg name="digit_left_id"  default="D21237"/>
  <arg name="digit_right_id" default="D21236"/>
  <arg name="digit_rate"     default="20"/>
>>>>>>> c88f7bec


  <!-- DYNAMIXEL -->
  <arg name="dxl_device"
       default="/dev/serial/by-id/usb-FTDI_USB__-__Serial_Converter_FT89FCUV-if00-port0"/>
  <arg name="dxl_baud"       default="57600"/>
  <arg name="min_ticks"       default="106"/>
<<<<<<< HEAD
  <arg name="max_ticks"       default="190"/>
  <arg name="telemetry_hz"       default="40"/>
=======
  <arg name="max_ticks"       default="197"/>
>>>>>>> c88f7bec

  <!-- SERIAL (LOAD-CELL) -->
  <arg name="serial_port"
       default="/dev/serial/by-id/usb-Arduino_LLC_Arduino_Nano_Every_1E4CCDEC515346354E202020FF113D46-if00"/>
  <arg name="serial_baud"    default="57600"/>

  <!-- ROKUBIMINI / ETHERCAT -->
  <arg name="ethercat_bus"   default="eth0"/>
  <arg name="ft_sensor_name" default="ft_sensor0"/>
  <arg name="ft_config_file"
       default="$(find rokubimini)/config/rokubimini_sensor.yaml"/>
  <arg name="ft_product_name" default="BFT-SENS-ECAT-M8"/>
  <arg name="ft_address"      default="1"/>

  <!-- 1  Set ZED params before wrapper starts -->
  <group ns="zedm">
    <param name="general/grab_frame_rate"        value="$(arg zed_grab_rate)"/>
    <param name="video/sync_mode"                value="$(arg zed_sync_mode)"/>
    <param name="sensors/sensors_timestamp_sync" value="$(arg zed_imu_sync)"/>
  </group>

  <!-- 2  Start official ZED launch chain -->
  <include file="$(find zed_wrapper)/launch/zedm.launch">
    <arg name="camera_model" value="zedm"/>
    <arg name="camera_name" value="zedm"/>
    <arg name="node_name"   value="zed_node"/>

  <!-- FINAL overrides that beat the YAML defaults -->
  <param name="general/grab_frame_rate"        value="$(arg zed_grab_rate)"/>
  <param name="video/sync_mode"                value="$(arg zed_sync_mode)"/>
  <param name="sensors/sensors_timestamp_sync" value="$(arg zed_imu_sync)"/>
  </include>
  
  <!-- 3  DIGIT sensors -->

  <node pkg="gelsight_digit_ros" type="gelsight_dual_digit_node.py"
        name="digit_dual_node" output="screen" required="true">
    <param name="device_left_id"  value="$(arg digit_left_id)"/>
    <param name="device_right_id" value="$(arg digit_right_id)"/>
    <param name="left_topic_name" value="/digit/left/image_raw"/>
    <param name="right_topic_name" value="/digit/right/image_raw"/>
    <param name="publish_rate"    value="$(arg digit_rate)"/>
    <param name="verbose"         value="0"/> <!-- Optional: set to 0 to silence logging -->
  </node>

  <!--
  <node pkg="gelsight_digit_ros" type="gelsight_digit_node.py"
        name="digit_left" output="screen" required="true">
    <param name="device_id"    value="$(arg digit_left_id)"/>
    <param name="node_name"    value="digit_left"/>
    <param name="topic_name"   value="/digit/left/image_raw"/>
    <param name="publish_rate" value="$(arg digit_rate)"/>
  </node>  

  <node pkg="gelsight_digit_ros" type="gelsight_digit_node.py"
        name="digit_right" output="screen" required="true">
    <param name="device_id"    value="$(arg digit_right_id)"/>
    <param name="node_name"    value="digit_right"/>
    <param name="topic_name"   value="/digit/right/image_raw"/>
    <param name="publish_rate" value="$(arg digit_rate)"/>
  </node> -->

  <!-- 4  Dynamixel gripper -->
  <!--
  <node pkg="gripper_force_controller"
        type="dynamixel_force_controller_state_publisher.py"
        name="dynamixel_force_controller" output="screen" required="true">
    <param name="devicename"   value="$(arg dxl_device)"/>
    <param name="baudrate_dxl" value="$(arg dxl_baud)"/>
  </node> -->

  <!-- 2) Dynamixel Workbench Controller -->
  <arg name="usb_port"
       default="/dev/serial/by-id/usb-FTDI_USB__-__Serial_Converter_FT89FCUV-if00-port0"/>
  <arg name="dxl_baud_rate" default="57600"/>

  <include file="$(find dynamixel_workbench_controllers)/launch/dynamixel_controllers.launch">
    <arg name="usb_port"      value="$(arg usb_port)"/>
    <arg name="dxl_baud_rate" value="$(arg dxl_baud_rate)"/>
  </include>

  <node pkg="gripper_force_controller"
        type="dynamixel_force_controller_fast.py"
        name="gripper_force_controller"
        output="screen">
    <param name="min_ticks" value="$(arg min_ticks)"/>
    <param name="max_ticks" value="$(arg max_ticks)"/>
    <param name="telemetry_hz" value="$(arg telemetry_hz)"/>
  </node>

  <!-- 5  Load-cell via rosserial -->
  <node pkg="rosserial_python" type="serial_node.py"
        name="serial_node" output="screen" required="true">
    <param name="port" value="$(arg serial_port)"/>
    <param name="baud" value="$(arg serial_baud)"/>
  </node>

  <!-- 6  Rokubimini EtherCAT bus manager (all params scoped under /bus0) -->
  <node name="force_torque" pkg="rokubimini_ethercat"
        type="rokubimini_ethercat_bus_manager_node"
        launch-prefix="ethercat_grant" output="screen" required="true">

    <param name="num_spinners" type="int" value="1"/>
    <param name="ethercat_bus" value="$(arg ethercat_bus)"/>

    <!-- Sensor-specific parameters -->
    <param name="rokubiminis/$(arg ft_sensor_name)/name"
           value="$(arg ft_sensor_name)"/>
    <param name="rokubiminis/$(arg ft_sensor_name)/product_name"
           value="$(arg ft_product_name)"/>
    <param name="rokubiminis/$(arg ft_sensor_name)/ethercat_address"
           type="int" value="$(arg ft_address)"/>

    <param name="time_step" type="double" value="0.01"/>
    <rosparam ns="rokubiminis/$(arg ft_sensor_name)"
              command="load" file="$(arg ft_config_file)"/>
  </node>

</launch><|MERGE_RESOLUTION|>--- conflicted
+++ resolved
@@ -7,28 +7,17 @@
   <arg name="zed_sync_mode"  default="2"/>
 
   <!-- DIGIT SETTINGS -->
-<<<<<<< HEAD
   <arg name="digit_left_id"  default="D21235"/>
   <arg name="digit_right_id" default="D21228"/>
-  <arg name="digit_rate"     default="30"/>
-=======
-  <arg name="digit_left_id"  default="D21237"/>
-  <arg name="digit_right_id" default="D21236"/>
   <arg name="digit_rate"     default="20"/>
->>>>>>> c88f7bec
-
 
   <!-- DYNAMIXEL -->
   <arg name="dxl_device"
        default="/dev/serial/by-id/usb-FTDI_USB__-__Serial_Converter_FT89FCUV-if00-port0"/>
   <arg name="dxl_baud"       default="57600"/>
   <arg name="min_ticks"       default="106"/>
-<<<<<<< HEAD
-  <arg name="max_ticks"       default="190"/>
+  <arg name="max_ticks"       default="197"/>
   <arg name="telemetry_hz"       default="40"/>
-=======
-  <arg name="max_ticks"       default="197"/>
->>>>>>> c88f7bec
 
   <!-- SERIAL (LOAD-CELL) -->
   <arg name="serial_port"
