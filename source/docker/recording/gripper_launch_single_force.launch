<?xml version="1.0"?>
<launch>

  <!-- ZED SETTINGS -->
  <arg name="zed_grab_rate"  default="30"/>
  <arg name="zed_imu_sync"   default="true"/>
  <arg name="zed_sync_mode"  default="2"/>

  <!-- DIGIT SETTINGS -->
  <arg name="digit_left_id"  default="D21235"/>
  <arg name="digit_right_id" default="D21228"/>
  <arg name="digit_rate"     default="10"/>

  <!-- DYNAMIXEL -->
  <arg name="dxl_device"
       default="/dev/serial/by-id/usb-FTDI_USB__-__Serial_Converter_FT94ELAD-if00-port0"/>
  <arg name="dxl_baud"       default="57600"/>
  <arg name="min_ticks"       default="106"/>
  <arg name="max_ticks"       default="190"/>
<<<<<<< HEAD
=======

>>>>>>> 139be2aa
  <!-- SERIAL (LOAD-CELL) -->
  <arg name="serial_port"
       default="/dev/serial/by-id/usb-Arduino_LLC_Arduino_Nano_Every_1E4CCDEC515346354E202020FF113D46-if00"/>
  <arg name="serial_baud"    default="57600"/>

  <!-- ROKUBIMINI / ETHERCAT -->
  <arg name="ethercat_bus"   default="eth0"/>
  <arg name="ft_sensor_name" default="ft_sensor0"/>
  <arg name="ft_config_file"
       default="$(find rokubimini)/config/rokubimini_sensor.yaml"/>
  <arg name="ft_product_name" default="BFT-SENS-ECAT-M8"/>
  <arg name="ft_address"      default="1"/>

  <!-- 1  Set ZED params before wrapper starts -->
  <group ns="zedm">
    <param name="general/grab_frame_rate"        value="$(arg zed_grab_rate)"/>
    <param name="video/sync_mode"                value="$(arg zed_sync_mode)"/>
    <param name="sensors/sensors_timestamp_sync" value="$(arg zed_imu_sync)"/>
  </group>

  <!-- 2  Start official ZED launch chain -->
  <include file="$(find zed_wrapper)/launch/zedm.launch">
    <arg name="camera_model" value="zedm"/>
    <arg name="camera_name" value="zedm"/>
    <arg name="node_name"   value="zed_node"/>

  <!-- FINAL overrides that beat the YAML defaults -->
  <param name="general/grab_frame_rate"        value="$(arg zed_grab_rate)"/>
  <param name="video/sync_mode"                value="$(arg zed_sync_mode)"/>
  <param name="sensors/sensors_timestamp_sync" value="$(arg zed_imu_sync)"/>
  </include>

  <!-- 3  DIGIT sensors -->
  <node pkg="gelsight_digit_ros" type="gelsight_digit_node.py"
        name="digit_left" output="screen" required="true">
    <param name="device_id"    value="$(arg digit_left_id)"/>
    <param name="node_name"    value="digit_left"/>
    <param name="topic_name"   value="/digit/left/image_raw"/>
    <param name="publish_rate" value="$(arg digit_rate)"/>
  </node>

  <node pkg="gelsight_digit_ros" type="gelsight_digit_node.py"
        name="digit_right" output="screen" required="true">
    <param name="device_id"    value="$(arg digit_right_id)"/>
    <param name="node_name"    value="digit_right"/>
    <param name="topic_name"   value="/digit/right/image_raw"/>
    <param name="publish_rate" value="$(arg digit_rate)"/>
  </node>

  <!-- 4  Dynamixel gripper -->
  <!--
  <node pkg="gripper_force_controller"
        type="dynamixel_force_controller_state_publisher.py"
        name="dynamixel_force_controller" output="screen" required="true">
    <param name="devicename"   value="$(arg dxl_device)"/>
    <param name="baudrate_dxl" value="$(arg dxl_baud)"/>
<<<<<<< HEAD
  </node> -->

  <!-- 2) Dynamixel Workbench Controller -->
  <arg name="usb_port"
       default="/dev/serial/by-id/usb-FTDI_USB__-__Serial_Converter_FT94ELAD-if00-port0"/>
  <arg name="dxl_baud_rate" default="57600"/>

  <include file="$(find dynamixel_workbench_controllers)/launch/dynamixel_controllers.launch">
    <arg name="usb_port"      value="$(arg usb_port)"/>
    <arg name="dxl_baud_rate" value="$(arg dxl_baud_rate)"/>
  </include>

  <node pkg="gripper_force_controller"
        type="dynamixel_force_controller_fast.py"
        name="gripper_force_controller"
        output="screen">
=======
>>>>>>> 139be2aa
    <param name="min_ticks" value="$(arg min_ticks)"/>
    <param name="max_ticks" value="$(arg max_ticks)"/>
  </node>

  <!-- 5  Load-cell via rosserial -->
  <node pkg="rosserial_python" type="serial_node.py"
        name="serial_node" output="screen" required="true">
    <param name="port" value="$(arg serial_port)"/>
    <param name="baud" value="$(arg serial_baud)"/>
  </node>

  <!-- 6  Rokubimini EtherCAT bus manager (all params scoped under /bus0) -->
  <node name="force_torque" pkg="rokubimini_ethercat"
        type="rokubimini_ethercat_bus_manager_node"
        launch-prefix="ethercat_grant" output="screen" required="true">

    <param name="num_spinners" type="int" value="1"/>
    <param name="ethercat_bus" value="$(arg ethercat_bus)"/>

    <!-- Sensor-specific parameters -->
    <param name="rokubiminis/$(arg ft_sensor_name)/name"
           value="$(arg ft_sensor_name)"/>
    <param name="rokubiminis/$(arg ft_sensor_name)/product_name"
           value="$(arg ft_product_name)"/>
    <param name="rokubiminis/$(arg ft_sensor_name)/ethercat_address"
           type="int" value="$(arg ft_address)"/>

    <param name="time_step" type="double" value="0.01"/>
    <rosparam ns="rokubiminis/$(arg ft_sensor_name)"
              command="load" file="$(arg ft_config_file)"/>
  </node>

</launch><|MERGE_RESOLUTION|>--- conflicted
+++ resolved
@@ -17,10 +17,7 @@
   <arg name="dxl_baud"       default="57600"/>
   <arg name="min_ticks"       default="106"/>
   <arg name="max_ticks"       default="190"/>
-<<<<<<< HEAD
-=======
 
->>>>>>> 139be2aa
   <!-- SERIAL (LOAD-CELL) -->
   <arg name="serial_port"
        default="/dev/serial/by-id/usb-Arduino_LLC_Arduino_Nano_Every_1E4CCDEC515346354E202020FF113D46-if00"/>
@@ -77,7 +74,6 @@
         name="dynamixel_force_controller" output="screen" required="true">
     <param name="devicename"   value="$(arg dxl_device)"/>
     <param name="baudrate_dxl" value="$(arg dxl_baud)"/>
-<<<<<<< HEAD
   </node> -->
 
   <!-- 2) Dynamixel Workbench Controller -->
@@ -94,8 +90,6 @@
         type="dynamixel_force_controller_fast.py"
         name="gripper_force_controller"
         output="screen">
-=======
->>>>>>> 139be2aa
     <param name="min_ticks" value="$(arg min_ticks)"/>
     <param name="max_ticks" value="$(arg max_ticks)"/>
   </node>
